--- conflicted
+++ resolved
@@ -230,9 +230,6 @@
 - **Lockfile Decision**: backend/package-lock.json NOT updated due to Node 24.x vs repo Node 20.x mismatch
 - **Rationale**: Avoiding non-deterministic churn; enforce Node 20.x locally per repo engines
 - **stash@{11} Status**: Will be dropped (129 duplicate " 2" artifacts + problematic lockfile)
-<<<<<<< HEAD
-- **Evidence**: 4,083 line diff in lockfile caused by version mismatch, exceeds ≤10 line safety threshold
-=======
 - **Evidence**: 4,083 line diff in lockfile caused by version mismatch, exceeds ≤10 line safety threshold
 
 ### Node 20.x Enforcement (2025-09-15)
@@ -240,5 +237,4 @@
 - **Added enforcement files**: .nvmrc (backend), .npmrc (engine-strict=true), preinstall guard script
 - **Purpose**: Prevent lockfile drift from Node version mismatches (avoid repeat of 4K+ line diff from Node 24.x)
 - **Implementation**: Preinstall script fails fast with clear message if Node major version ≠ 20
-- **Developer workflow**: Use `nvm use 20` or `nvm install 20` before `npm install`
->>>>>>> b09d0025
+- **Developer workflow**: Use `nvm use 20` or `nvm install 20` before `npm install`