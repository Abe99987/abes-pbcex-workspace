## Markets Wiring v1 - 2025-09-14

- **Markets API Adapter**: Created `MarketsAdapter` class with live KPIs, symbols, and sectors endpoints plus graceful mock fallbacks
- **Feature Flag Integration**: Added `markets.v1` flag (default: true) with fallback UI when disabled
- **Markets Page Wiring**: Replaced hardcoded mock data with API adapter; integrated live KPIs (Fear/Greed Index, ETH gas prices, trading volume), real-time price updates via single SSE connection, and preserved search/sort/tab functionality
- **SSE Discipline**: Single EventSource per page with proper cleanup on unmount; multiplexed price updates via Map<symbol, priceData>
- **OpenAPI Contract Compliance**: Response shape normalization, type guards for API responses, graceful handling of both standard and legacy response formats
- **Performance SLOs**: Table render optimizations, response normalization under 150ms p95, no blocking reflows on tab switches
- **Test Coverage**: RTL test stubs for Markets adapter, feature flag behavior, SSE connection management, and performance characteristics

## Spending Wiring v1 - 2025-09-14

- **Spending API Adapter**: Created `SpendingAdapter` class with transactions, budgets, tags CRUD, CSV export, and DCA rules management via alias endpoints
- **Feature Flag Integration**: Added `spending.v1` flag (default: true) with fallback UI when disabled
- **MySpending Page Wiring**: Connected to live transaction API with month filtering, real-time tag management, budget read/write operations, CSV export with UTF-8 BOM for Excel compatibility, and DCA rule synchronization
- **DCA Integration**: Rule creation/management via `/api/dca/rules` with X-Idempotency-Key headers; schedule summary display (monthly execution at 10:00 ET)
- **OpenAPI Contract Compliance**: Response shape normalization, type guards for API responses, graceful handling of both standard and legacy response formats
- **Performance SLOs**: Optimistic UI updates, efficient transaction filtering, CSV export with proper MIME types
- **Test Coverage**: RTL test stubs for Spending adapter, transaction ledger, tags CRUD, budget operations, CSV export, and DCA rule management

_Merge note: unified via PR #59 (Markets) and PR #60 (Spending)._

- Linked PRs: Markets wiring v1 merged in PR #59; Spending wiring v1 merged in PR #60 (squash-merge).
- Frontend stability: Added jest aliases and jsdom window.open shim to stabilize tests; fixed MySpending duplicate variable for production build.
- Adapters unified: Single `src/lib/api.ts` provides Markets and Spending adapters with `fetchWithTimeout` and mock fallbacks guarded by feature flags.

## Trading Wiring v1 - 2025-09-14

- Trade v1 local smoke executed; staging still 404; SHA ff2e2a3
- Trade v1 local smoke passed locally; staging still 404; SHA ff2e2a3
- Trade v1 smoke tests stabilized via PR #62; SSE + idempotency verified
- Post-merge verification complete: SHA 5b511c4; local smoke tests pass (3/3)
- Safety stash@{11} dropped; lockfile deferred; enforce Node 20.x locally (SHA dac8a79)
<<<<<<< HEAD
=======
- Node 20.x enforcement added: .nvmrc files, engine-strict, preinstall guard to prevent lockfile drift
>>>>>>> b09d0025
- TradeAdapter added in `src/lib/api.ts` with:
  - `getBalances()` reading `/api/wallet/balances` (trading account) with mock fallback
  - `streamPrices(pair)` via single SSE multiplexor to `/markets/stream` (one EventSource)
  - `placeOrder()` idempotent stub to `/api/trade/order` with `X-Idempotency-Key`
- UI wiring:
  - `OrderPanel` reads balances, enforces settle-in rules per page (USD, USDC/USDT toggle, coin dropdown)
  - Client validations: min notional ($5), available-balance check, disabled states while pending
  - Price preview: last price from SSE, fee preview (20 bps)
- Feature flag: `trading.v1` (default true)
- Tests:
  - Adapter unit: idempotency header present; balances returns rows
  - Markets RTL updated: single SSE connection mocked and cleaned up
- SSE discipline: one connection per page; manager auto-closes when no subscribers remain

## Trading Wiring v1 — merged + staging smoke (PR #61) — 2025-09-14

- PR #61 merged (squash) into `main` at SHA `ff2e2a3`.
- Endpoints verified: SSE `GET /api/markets/stream`; Orders `POST /api/trading/orders` with fallback to `/api/trade/order` (adapter).
- Feature flag: `trading.v1` gates `/trading/*` at page-level; redirect when off.
- SSE hygiene: exactly one `EventSource` per page; cleans up on route change (covered in RTL).
- Idempotency: `X-Idempotency-Key` present on order stub (unit asserts; network evidence to be attached in operator log).
- Staging smoke: initiated; awaiting staging preview link to attach screenshots/logs.

## Step-37 (Nav+Print Finalization) - 2025-09-13

- **Navigation unification**: Resolved PR #55 residue and ensured canonical Navigation component is used site-wide; removed conflicting page-local headers
- **Print scope finalization**: Confirmed `print.module.css` is properly scoped to legal viewer only; no global print styles affecting main UI
- **Build version hard-bump**: Incremented `APP_BUILD_VERSION` from 1.0.1 to 1.0.2 to force new bundle generation and preview refresh
- **Bundle invalidation**: Added `data-app-build` attribute to root element in `_app.tsx` to ensure all pages pull the new bundle
- **Preview reliability**: Ensured Lovable preview will show new header after merge and rebuild

## Step-36 wrap-up (iOS wrapper scaffold)

- Scaffolded minimal Capacitor wrapper without committing platform trees; server URL via `STAGING_WEB_BASE_URL` with localhost fallback. PR #40.
- Centralized external-link policy via `ExternalLink` and wrapper bridge; added `/deeplink/open` fallback route; env keys: `PUBLIC_IOS_DEEP_LINK_SCHEME`, `PUBLIC_EXTERNAL_LINK_HOST_ALLOWLIST`. PR #40.
- Added placeholders for app assets (`assets/mobile/icon.png`, `assets/mobile/splash.png`) and `docs/ios-wrapper-plan.md`. PR #41.
- Tests-only slice landed for deeplink fallback and external-links policy placeholder. PR #42.
- Tooling hygiene: `.nvmrc` pinned to Node 20 and pre-push gitleaks behavior documented (non-blocking when binary missing). PR #44.
- Docs wrap-up and operator log updates. PR #43.

Remaining human to-dos:

- Enroll Apple Developer org; create ASC app record; set `appIDs` Team ID in AASA.
- Provide ASC secrets: `ASC_ISSUER_ID`, `ASC_KEY_ID`, `ASC_API_KEY_P8_BASE64` (in secrets, not VCS).
- Replace placeholder icon/splash with final assets post-enrollment.

## Step-36 (iOS wrapper scaffold)

- Adopted minimal Capacitor scaffold without committing platform trees (PR #40). Server URL via `STAGING_WEB_BASE_URL` with localhost fallback. Added `scripts/ios/patch-entitlements.ts` to manage Associated Domains.
- External link policy centralized: `ExternalLink` routes non-allowlisted hosts via wrapper bridge; allowlist defaults `pbcex.com,tradingview.com`. Added deeplink page `/deeplink/open` with fallback.
- M3 placeholders added (PR #41): `assets/mobile/icon.png` (1024), `assets/mobile/splash.png` (2732) and `docs/ios-wrapper-plan.md`. Real assets to follow post-enrollment.

# Decision Log

## Sprint 27 — Alerts and Error Budgets (PR #28)

- Alert detectors added:
  - Price stall: 30s threshold → `PRICE_STALL` (HIGH)
  - Ledger drift: >$0.01 USD equivalent → `LEDGER_DRIFT_DETECTED` (CRITICAL)
  - Webhook retry-exhausted: 3 attempts → `WEBHOOK_RETRY_EXHAUSTED` (MEDIUM)
- Admin health route: GET `/api/admin/health/ledger-drift`
- Security: Admin-role restriction enforced on admin health endpoints; SAST clean on touched files
- CI: Fast checks currently non-required pending strict TS micro-PR
- Last updated: Sprint 27 (short SHA: f645e12)

## Sprint 28A — Compliance Surface: Legal Hub & Region Gating

- Added frontend legal hub with routes: `/legal`, `/legal/tos`, `/legal/privacy`, `/legal/risk-disclosures`, `/legal/supported-regions` (all marked Draft; include Last updated line)
- Footer updated with legal links and `data-testid` attributes
- Added env-driven, informational region gating banner (no blocking): reads `PUBLIC_REGION_GATING`, `PUBLIC_SUPPORTED_REGIONS`, `PUBLIC_REGION_MESSAGE` (also supports `NEXT_PUBLIC_*` variants)
- Unit/integration tests added for legal pages, footer links, and banner logic; e2e smoke extended to assert legal routes return 200
- No backend, payment, or custody logic changes

## Sprint 28A — Compliance Surface: Legal Hub & Region Gating (2025-09-08)

Added: /legal hub, /legal/tos, /legal/privacy, /legal/risk-disclosures, /legal/supported-regions; footer links; env-driven, non-blocking region banner (PUBLIC_REGION_GATING, PUBLIC_SUPPORTED_REGIONS, PUBLIC_REGION_MESSAGE); tests (unit/integration + light E2E); docs/compliance/readme.md. Scope: frontend-only; no backend or payments changes.

- PR #29 merged successfully (commit 111963a)
- Legal hub online and accessible
- Region banner is informational only (non-blocking)
- Tests added for all legal pages and banner logic

## Sprint 30 — UAT Staging Harness + Fast Checks (2025-09-08)

- Adopted Playwright-based UAT smoke suite with HTML reports (`e2e/test-results/html-report`)
- Added minimal, test-only region override via `?pbce_region=XX` when `NODE_ENV!=='production'`
- Root scripts: `e2e:staging` (uses `STAGING_WEB_BASE_URL`), `e2e:report`
- CI policy: Plan to re-enable “Fast checks” as Required post-merge once green; added PR Smoke workflow (@smoke-tagged Playwright checks) for deterministic PR gating (HTML at `e2e/test-results/html-report`, JUnit at `e2e/test-results/junit.xml`)
- Scope: Frontend/e2e only; no DB schema, auth, payments/custody changes
- Merges: #31 (docs/UAT notes), #33 (PR Smoke workflow), earlier #30 (UAT harness)
- Staging smoke: Skipped (no `STAGING_WEB_BASE_URL` in env at close). If provided, run smoke against staging and record report path.

## Sprint 31–33 — Prod Pipeline v1, Public Beta Gating, iOS Wrapper

- Production pipeline skeleton added: `.github/workflows/release-prod.yml` (dispatch + `v*` tags) with build → smoke (no-op) → gated deploy stub
- Rollback workflow added: `.github/workflows/rollback-prod.yml` (dispatch, prints plan only)
- Public Beta gating (informational) added: `PUBLIC_BETA_MODE` (+ `NEXT_PUBLIC_BETA_MODE`) shows a "Public Beta" badge with link to disclosures; no blocking behavior
- UAT e2e added: `e2e/tests/uat/beta-gating.spec.ts` with @smoke-tagged checks for badge off/on and disclosures route 200
- iOS wrapper decision doc: `docs/ios-wrapper-decision.md` with Capacitor vs RN analysis; provisional decision: Capacitor wrapper for authenticated PWA; no native payments

## 2025-09-13 — Legal hubs v1 (PR #48)

- Added four legal hubs with tiles; linked 11 canonical docs.
- Kept 'Compliance' under Support; Legal shows four hubs + All Legal Documents.
- 'Fast checks' E2E remains non-required; CodeRabbit required; PR #48 merged (short SHA: 737fb05).
- Preview stability: public/legal assets committed.
- Next: Cloudflare redirects (/legal/regulatory → /compliance), Sentry alert for legal pages.

## 2025-09-13 — Legal list manifest hardening (PR #49)

- Duplicated manifest to `/data/legal-manifest.json`; resilient fetch order `/data` → `/legal` → baked-in list.
- `/legal` renders an 11-tile grid with short summaries and "View document →" links; header/footer confirmed.
- Merged PR #49; `/data` manifest is canonical for list loading.
- Consider cache-buster on `/data` manifest if preview hosts cache aggressively.

## 2025-09-13 — Legal: cache-busted manifest + fail-safe list (PR #50)

- Merged PR #50 (merge SHA: ff3e055) to harden `/legal` list loading.
- Loader order: `/data/legal-manifest.json?v=Date.now()` → `/legal/manifest.json?v=Date.now()` → baked-in 11-item list.
- Added 10s timeout + strict JSON Content-Type gate; non-JSON/parse errors safely fall back (no throws).
- Verification (local preview): `/legal` 200 with 11 tiles; docs 200 (`privacy-policy`, `aml-bsa-program`, `terms-of-service`); `/data/legal-manifest.json` 200 application/json.
- Next: Lovable UX-only polish; monitor preview cache behavior; no product code changes planned beyond UX.<|MERGE_RESOLUTION|>--- conflicted
+++ resolved
@@ -31,10 +31,7 @@
 - Trade v1 smoke tests stabilized via PR #62; SSE + idempotency verified
 - Post-merge verification complete: SHA 5b511c4; local smoke tests pass (3/3)
 - Safety stash@{11} dropped; lockfile deferred; enforce Node 20.x locally (SHA dac8a79)
-<<<<<<< HEAD
-=======
 - Node 20.x enforcement added: .nvmrc files, engine-strict, preinstall guard to prevent lockfile drift
->>>>>>> b09d0025
 - TradeAdapter added in `src/lib/api.ts` with:
   - `getBalances()` reading `/api/wallet/balances` (trading account) with mock fallback
   - `streamPrices(pair)` via single SSE multiplexor to `/markets/stream` (one EventSource)
