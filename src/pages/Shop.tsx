--- conflicted
+++ resolved
@@ -1,36 +1,6 @@
-/*
- * BACKEND INTEGRATION REQUIREMENTS:
- * 
- * 1. Real-time Price Feeds:
- *    - Replace mock prices with live data from TradingView/Chainlink
- *    - API: GET /api/prices/realtime for all commodities
- *    - Update frequency: 1-5 seconds for precious metals, 30s for others
- * 
- * 2. User Authentication:
- *    - All actions require valid Supabase auth session
- *    - User balances from: GET /api/wallet/balances/:user_id
- * 
- * 3. Modal Action APIs:
- *    - Buy: POST /api/trades/buy (triggers USDC/bank/card payment flow)
- *    - Sell: POST /api/trades/sell (triggers payout to user wallet)
- *    - Order: POST /api/orders (physical delivery + token burning)
- *    - Deposit: POST /api/wallet/deposit (funding methods integration)
- *    - Send: POST /api/wallet/transfer (peer-to-peer transfers)
- * 
- * 4. Error Handling:
- *    - Show backend error messages in toast notifications
- *    - Retry failed API calls with exponential backoff
- *    - Graceful degradation when price feeds are unavailable
- * 
- * 5. Performance:
- *    - Debounce price calculations by 250ms in modals
- *    - Cache balance checks for 30 seconds
- *    - Show skeleton states while loading
- */
-
 import { useState } from 'react';
-import { useNavigate, Link } from 'react-router-dom';
-import { toCommodityPath, toTradingPath } from '@/lib/routes';
+import { useNavigate } from 'react-router-dom';
+import { toCommodityPath } from '@/lib/routes';
 import { track } from '@/lib/analytics';
 import { Card, CardContent } from '@/components/ui/card';
 import { Badge } from '@/components/ui/badge';
@@ -170,10 +140,13 @@
     },
   ];
 
-<<<<<<< HEAD
   const handleActionClick = (asset: Asset, action: string) => {
-    track('shop_action_routed', { symbol: asset.symbol, action, source_page: '/shop' });
-    
+    track('shop_action_routed', {
+      symbol: asset.symbol,
+      action,
+      source_page: '/shop',
+    });
+
     // Open modals for Buy/Sell/Order actions, route for others
     if (action === 'buy') {
       setSelectedAsset(asset);
@@ -194,90 +167,23 @@
       // Details and other actions route to commodity pages
       navigate(toCommodityPath(asset.symbol, { action }));
     }
-=======
-  // Backend API Integration handlers
-  const handleBuyClick = async (asset: Asset) => {
-    try {
-      setSelectedAsset(asset);
-      setBuyModalOpen(true);
-      track('shop_action_modal', { symbol: asset.symbol, action: 'buy', source_page: '/shop' });
-      
-      // TODO: API Call - GET /api/prices/:symbol for real-time pricing
-      // TODO: API Call - GET /api/wallet/balances for user wallet balances
-      // TODO: API Call - POST /api/trades/buy (when modal confirms purchase)
-    } catch (error) {
-      console.error('Error opening buy modal:', error);
-    }
   };
 
-  const handleSellClick = async (asset: Asset) => {
-    try {
-      setSelectedAsset(asset);
-      setRealizeModalOpen(true);
-      track('shop_action_modal', { symbol: asset.symbol, action: 'sell', source_page: '/shop' });
-      
-      // TODO: API Call - GET /api/wallet/balances/:symbol for available balance
-      // TODO: API Call - POST /api/trades/sell (when modal confirms sale)
-    } catch (error) {
-      console.error('Error opening sell modal:', error);
-    }
-  };
-
-  const handleOrderClick = async (asset: Asset) => {
-    try {
-      setSelectedAsset(asset);
-      setBuyPhysicalModalOpen(true);
-      track('shop_action_modal', { symbol: asset.symbol, action: 'order', source_page: '/shop' });
-      
-      // TODO: API Call - GET /api/wallet/balances for token balances panel
-      // TODO: API Call - POST /api/orders (when modal confirms physical order)
-      // TODO: API Call - POST /api/fulfillment/physical (for shipping logistics)
-    } catch (error) {
-      console.error('Error opening order modal:', error);
-    }
-  };
-
-  const handleDepositClick = async (asset: Asset) => {
-    try {
-      setSelectedAsset(asset);
-      setBorrowingModalOpen(true);
-      track('shop_action_modal', { symbol: asset.symbol, action: 'deposit', source_page: '/shop' });
-      
-      // TODO: API Call - GET /api/wallet/deposit-methods for available methods
-      // TODO: API Call - POST /api/wallet/deposit (when modal confirms deposit)
-    } catch (error) {
-      console.error('Error opening deposit modal:', error);
-    }
-  };
-
-  const handleSendClick = async (asset: Asset) => {
-    try {
-      setSelectedAsset(asset);
-      setSendModalOpen(true);
-      track('shop_action_modal', { symbol: asset.symbol, action: 'send', source_page: '/shop' });
-      
-      // TODO: API Call - GET /api/wallet/balances/:symbol for available balance
-      // TODO: API Call - POST /api/wallet/send (when modal confirms transfer)
-    } catch (error) {
-      console.error('Error opening send modal:', error);
-    }
-  };
-
-  const handleDetailsClick = (asset: Asset) => {
-    track('shop_action_routed', { symbol: asset.symbol, action: 'details', source_page: '/shop' });
-    navigate(toCommodityPath(asset.symbol, { action: 'details' }));
->>>>>>> 8b073160
-  };
-
   const handleRowCardClick = (asset: Asset) => {
-    track('shop_row_open_details', { symbol: asset.symbol, source_page: '/shop' });
+    track('shop_row_open_details', {
+      symbol: asset.symbol,
+      source_page: '/shop',
+    });
     navigate(toCommodityPath(asset.symbol));
   };
 
   const handleTickerClick = (asset: Asset, e: React.MouseEvent) => {
     e.preventDefault();
     e.stopPropagation();
-    track('shop_row_open_product', { symbol: asset.symbol, route: `/shop/${asset.symbol}` });
+    track('shop_row_open_product', {
+      symbol: asset.symbol,
+      route: `/shop/${asset.symbol}`,
+    });
     navigate(`/shop/${asset.symbol}`);
   };
 
@@ -305,50 +211,43 @@
               className='group hover:shadow-lg transition-all duration-300 border-border/50 hover:border-gold/30'
             >
               <CardContent className='p-6'>
-                <div 
+                <div
                   className='grid grid-cols-1 lg:grid-cols-12 gap-6 items-center cursor-pointer focus:outline-none focus:ring-2 focus:ring-primary/60 rounded-2xl -m-2 p-2'
-                  role="link"
+                  role='link'
                   tabIndex={0}
                   onClick={() => handleRowCardClick(asset)}
-                  onKeyDown={(e) => {
+                  onKeyDown={e => {
                     if (e.key === 'Enter' || e.key === ' ') {
                       e.preventDefault();
                       handleRowCardClick(asset);
                     }
                   }}
-                  data-testid="row-card-link"
+                  data-testid='row-card-link'
                   aria-label={`Open ${asset.name} details`}
                 >
                   {/* Asset Info - Left Side */}
-                  <div className='lg:col-span-3 flex items-center space-x-4' data-testid="ticker-click-area">
-                    <div className='text-3xl group-hover:scale-110 transition-transform pointer-events-none'>
+                  <div className='lg:col-span-3 flex items-center space-x-4'>
+                    <div className='text-3xl group-hover:scale-110 transition-transform'>
                       {asset.icon}
                     </div>
                     <div>
                       <div className='font-semibold text-foreground text-lg group-hover:text-primary transition-colors'>
                         {asset.name}
                         <button
-                          className='ml-2 text-sm font-normal text-muted-foreground hover:text-primary transition-colors z-10 relative focus:outline-none focus:ring-2 focus:ring-primary/60 rounded px-1'
+                          className='ml-2 text-sm font-normal text-muted-foreground hover:text-primary transition-colors z-10 relative'
                           aria-label={`Open ${asset.name} trading`}
-                          data-testid="row-ticker-link"
-                          onClick={(e) => handleTickerClick(asset, e)}
-                          onMouseDown={(e) => e.stopPropagation()}
-                          onKeyDown={(e) => {
-                            if (e.key === 'Enter' || e.key === ' ') {
-                              e.preventDefault();
-                              e.stopPropagation();
-                              handleTickerClick(asset, e as any);
-                            }
-                          }}
+                          data-testid='row-ticker-link'
+                          onClick={e => handleTickerClick(asset, e)}
+                          onMouseDown={e => e.stopPropagation()}
                         >
                           ({asset.symbol})
                         </button>
                       </div>
-                      <p className='text-sm text-muted-foreground pointer-events-none'>
+                      <p className='text-sm text-muted-foreground'>
                         {asset.description}
                       </p>
                       {asset.minimumOrder && (
-                        <p className='text-xs text-muted-foreground mt-1 pointer-events-none'>
+                        <p className='text-xs text-muted-foreground mt-1'>
                           Minimum Order: {asset.minimumOrder}
                         </p>
                       )}
@@ -385,35 +284,31 @@
                   </div>
 
                   {/* Action Buttons */}
-                  <div className='lg:col-span-4' data-row-actions onClick={(e) => e.stopPropagation()} onMouseDown={(e) => e.stopPropagation()}>
-<<<<<<< HEAD
+                  <div
+                    className='lg:col-span-4'
+                    data-row-actions
+                    onClick={e => e.stopPropagation()}
+                    onMouseDown={e => e.stopPropagation()}
+                  >
                     {/* Row 1: Buy | Sell | Order */}
-=======
-                    {/* Row 1: Buy, Sell, Order */}
->>>>>>> 8b073160
                     <div className='grid grid-cols-3 gap-3 mb-3'>
                       <TooltipProvider>
                         <Tooltip>
                           <TooltipTrigger asChild>
                             <Button
                               variant='outline'
-<<<<<<< HEAD
                               className='h-10 px-4 min-h-[40px]'
                               onClick={() => handleActionClick(asset, 'buy')}
-=======
-                              className='h-10 px-2 md:px-4 min-w-[80px]'
-                              onClick={() => handleBuyClick(asset)}
->>>>>>> 8b073160
                               aria-label={`Buy ${asset.name}`}
-                              data-testid="buy-btn"
-                            >
-                              <ShoppingCart className='w-4 h-4 mr-1 md:mr-2' />
-                              <span className='text-xs md:text-sm'>Buy</span>
+                            >
+                              <ShoppingCart className='w-4 h-4 mr-2' />
+                              Buy
                             </Button>
                           </TooltipTrigger>
                           <TooltipContent>
                             <p>
-                              Purchase using USD, USDC, PAXG, bank wire, or debit card
+                              Purchase using USD, USDC, PAXG, bank wire, or
+                              debit card
                             </p>
                           </TooltipContent>
                         </Tooltip>
@@ -424,23 +319,12 @@
                           <TooltipTrigger asChild>
                             <Button
                               variant='outline'
-<<<<<<< HEAD
                               className='h-10 px-4 min-h-[40px]'
                               onClick={() => handleActionClick(asset, 'sell')}
-=======
-                              className='h-10 px-2 md:px-4 min-w-[80px]'
-                              onClick={() => handleSellClick(asset)}
->>>>>>> 8b073160
                               aria-label={`Sell ${asset.name}`}
-                              data-testid="sell-btn"
-                            >
-<<<<<<< HEAD
+                            >
                               <CreditCard className='w-4 h-4 mr-2' />
                               Sell
-=======
-                              <Package className='w-4 h-4 mr-1 md:mr-2' />
-                              <span className='text-xs md:text-sm'>Sell</span>
->>>>>>> 8b073160
                             </Button>
                           </TooltipTrigger>
                           <TooltipContent>
@@ -454,56 +338,39 @@
                           <TooltipTrigger asChild>
                             <Button
                               variant='premium'
-<<<<<<< HEAD
                               className='h-10 px-4 min-h-[40px] bg-black text-white hover:bg-black/90'
                               onClick={() => handleActionClick(asset, 'order')}
-=======
-                              className='h-10 px-2 md:px-4 min-w-[80px] bg-black text-white hover:bg-black/90'
-                              onClick={() => handleOrderClick(asset)}
->>>>>>> 8b073160
                               aria-label={`Order ${asset.name}`}
-                              data-testid="order-btn"
-                            >
-                              <Truck className='w-4 h-4 mr-1 md:mr-2' />
-                              <span className='text-xs md:text-sm'>Order</span>
+                            >
+                              <Truck className='w-4 h-4 mr-2' />
+                              Order
                             </Button>
                           </TooltipTrigger>
                           <TooltipContent>
                             <p>
-                              Advanced order (bars/coins/Goldbacks) with token balances
+                              Advanced order (bars/coins/Goldbacks) with token
+                              balances
                             </p>
                           </TooltipContent>
                         </Tooltip>
                       </TooltipProvider>
                     </div>
 
-<<<<<<< HEAD
                     {/* Row 2: Deposit | Send | Details */}
-=======
-                    {/* Row 2: Deposit, Send, Details */}
->>>>>>> 8b073160
                     <div className='grid grid-cols-3 gap-3'>
                       <TooltipProvider>
                         <Tooltip>
                           <TooltipTrigger asChild>
                             <Button
                               variant='outline'
-<<<<<<< HEAD
                               className='h-10 px-4 min-h-[40px]'
-                              onClick={() => handleActionClick(asset, 'deposit')}
+                              onClick={() =>
+                                handleActionClick(asset, 'deposit')
+                              }
                               aria-label={`Deposit ${asset.name}`}
                             >
                               <Upload className='w-4 h-4 mr-2' />
                               Deposit
-=======
-                              className='h-10 px-2 md:px-4 min-w-[80px]'
-                              onClick={() => handleDepositClick(asset)}
-                              aria-label={`Deposit ${asset.name}`}
-                              data-testid="deposit-btn"
-                            >
-                              <Upload className='w-4 h-4 mr-1 md:mr-2' />
-                              <span className='text-xs md:text-sm'>Deposit</span>
->>>>>>> 8b073160
                             </Button>
                           </TooltipTrigger>
                           <TooltipContent>
@@ -517,18 +384,12 @@
                           <TooltipTrigger asChild>
                             <Button
                               variant='outline'
-<<<<<<< HEAD
                               className='h-10 px-4 min-h-[40px]'
                               onClick={() => handleActionClick(asset, 'send')}
-=======
-                              className='h-10 px-2 md:px-4 min-w-[80px]'
-                              onClick={() => handleSendClick(asset)}
->>>>>>> 8b073160
                               aria-label={`Send ${asset.name}`}
-                              data-testid="send-btn"
-                            >
-                              <Send className='w-4 h-4 mr-1 md:mr-2' />
-                              <span className='text-xs md:text-sm'>Send</span>
+                            >
+                              <Send className='w-4 h-4 mr-2' />
+                              Send
                             </Button>
                           </TooltipTrigger>
                           <TooltipContent>
@@ -542,9 +403,10 @@
                           <TooltipTrigger asChild>
                             <Button
                               variant='outline'
-<<<<<<< HEAD
                               className='h-10 px-4 min-h-[40px]'
-                              onClick={() => handleActionClick(asset, 'details')}
+                              onClick={() =>
+                                handleActionClick(asset, 'details')
+                              }
                               aria-label={`View ${asset.name} details`}
                             >
                               <Package className='w-4 h-4 mr-2' />
@@ -553,19 +415,6 @@
                           </TooltipTrigger>
                           <TooltipContent>
                             <p>View commodity details and specs</p>
-=======
-                              className='h-10 px-2 md:px-4 min-w-[80px]'
-                              onClick={() => handleDetailsClick(asset)}
-                              aria-label={`View ${asset.name} details`}
-                              data-testid="details-btn"
-                            >
-                              <Package className='w-4 h-4 mr-1 md:mr-2' />
-                              <span className='text-xs md:text-sm'>Details</span>
-                            </Button>
-                          </TooltipTrigger>
-                          <TooltipContent>
-                            <p>View commodity details and trading options</p>
->>>>>>> 8b073160
                           </TooltipContent>
                         </Tooltip>
                       </TooltipProvider>
@@ -630,7 +479,10 @@
                 </DialogDescription>
               </DialogHeader>
               <DialogFooter>
-                <Button variant='outline' onClick={() => setSendModalOpen(false)}>
+                <Button
+                  variant='outline'
+                  onClick={() => setSendModalOpen(false)}
+                >
                   Close
                 </Button>
               </DialogFooter>
